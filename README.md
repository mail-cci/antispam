# antispam

Estructura inicial para una aplicación antispam en Go que interactúa con Postfix a través del protocolo Milter. El proyecto se divide en varios paquetes:

<<<<<<< HEAD
- **`internal/milter`**: servidor que implementa Milter usando `go-milter` y delega en el módulo antispam. El socket puede ser TCP o Unix según la configuración.
- **`internal/antispam`**: lógica básica de detección por heurísticas y listas blancas/negras en memoria.
- **`internal/api`**: API REST basada en Gin para gestionar las listas.
- **`config`**: estructuras y ejemplo de configuración YAML (incluye red y dirección para el Milter).
=======
- **`internal/milter`**: servidor que implementa Milter usando `go-milter` y delega en el módulo antispam.
- **`internal/antispam`**: lógica básica de detección por heurísticas y listas blancas/negras en memoria.
- **`internal/api`**: API REST basada en Gin para gestionar las listas.
- **`config`**: estructuras y ejemplo de configuración YAML.
>>>>>>> 373d628f
- **`cmd/antispam`**: punto de entrada de la aplicación.

Se incluye además un `Dockerfile` para compilar y ejecutar la aplicación fácilmente.<|MERGE_RESOLUTION|>--- conflicted
+++ resolved
@@ -2,17 +2,11 @@
 
 Estructura inicial para una aplicación antispam en Go que interactúa con Postfix a través del protocolo Milter. El proyecto se divide en varios paquetes:
 
-<<<<<<< HEAD
 - **`internal/milter`**: servidor que implementa Milter usando `go-milter` y delega en el módulo antispam. El socket puede ser TCP o Unix según la configuración.
 - **`internal/antispam`**: lógica básica de detección por heurísticas y listas blancas/negras en memoria.
 - **`internal/api`**: API REST basada en Gin para gestionar las listas.
 - **`config`**: estructuras y ejemplo de configuración YAML (incluye red y dirección para el Milter).
-=======
-- **`internal/milter`**: servidor que implementa Milter usando `go-milter` y delega en el módulo antispam.
-- **`internal/antispam`**: lógica básica de detección por heurísticas y listas blancas/negras en memoria.
-- **`internal/api`**: API REST basada en Gin para gestionar las listas.
-- **`config`**: estructuras y ejemplo de configuración YAML.
->>>>>>> 373d628f
+ estructuras y ejemplo de configuración YAML.
 - **`cmd/antispam`**: punto de entrada de la aplicación.
 
 Se incluye además un `Dockerfile` para compilar y ejecutar la aplicación fácilmente.